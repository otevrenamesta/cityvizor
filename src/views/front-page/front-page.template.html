--- conflicted
+++ resolved
@@ -118,13 +118,7 @@
 				</ul>
 
 				<h4>Mrzí Vás, že zde zatím není Vaše obec?</h4>
-<<<<<<< HEAD
-				<p>Aplikaci nabízíme zdarma a kterákoliv další obec se tedy může zdarma zapojit. Kontaktujte vaší radnici, ať se nám ozvou na <a [href]="'mailto:' + config.mail">{{config.mail}}</a>.</p>
-
-=======
 				<p>Kterákoliv obec se může zapojit! Kontaktujte vaší radnici, ať se nám ozvou na <a [href]="'mailto:' + config.mail">{{config.mail}}</a>.</p>
-				
->>>>>>> 27512973
 			</div>
 			<div class="modal-footer">
 				<button type="button" class="btn btn-primary" (click)="projectInfoModal.hide()" aria-label="Zavřít">Zavřít</button>
