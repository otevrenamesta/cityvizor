<ng-container [ngSwitch]="step">

  <section *ngSwitchCase="'input'">
    <h2>Vstupní data</h2>
    <form>
      <div class="form-group row">
        <label for="input-file" class="col-sm-2 col-form-label">Formát dat</label>
        <div class="col-sm-10">
          <input [(ngModel)]="importType" [ngModelOptions]="{standalone:true}" type="radio" value="cityvizor" id="importTypeRadio_cityvizor">
          &nbsp;
          <label for="importTypeRadio_cityvizor" class="control-label">CityVizor</label>
          <p>Nativní vstupní formát dat je nejjednodušším formátem, který CityVizor přijímá. Jeho struktura je popsaná v <a href="https://cityvizor.github.io/cityvizor/dokumentace/">dokumentaci k aplikaci</a>.</p>
          <br>
          <input [(ngModel)]="importType" [ngModelOptions]="{standalone:true}" type="radio" value="ginis" id="importTypeRadio_ginis">
          &nbsp;
          <label for="importTypeRadio_ginis" class="control-label">Gordic 56G (BETA)</label>
<<<<<<< HEAD
          <p>Jedná se o základní exportní formát systému Ginis od společnosti Gordic. Import z tohoto formátu je zatím ve zkušební verzi. <a href="https://drive.google.com/file/d/1nuDG8rPvo9jonUvDCdc1GG7LCELveV9l/view">Návod na získání těchto souborů</a>.</p>
          <br>
          <input [(ngModel)]="importType" [ngModelOptions]="{standalone:true}" type="radio" value="vera" id="importTypeRadio_vera">
          &nbsp;
          <label for="importTypeRadio_vera" class="control-label">Vera (BETA)</label>
          <p>Jedná se o sadu exportů ze systému Vera. Import z tohoto formátu je zatím ve zkušební verzi.</p>
=======
          <p>Jedná se o základní exportní formát systému Ginis od společnosti Gordic. Import z tohoto formátu je zatím ve zkušební verzi. <a href="https://cityvizor.github.io/cityvizor/assets/pdf/navod_ginis.pdf">Návod na získání těchto souborů</a>.</p>
>>>>>>> 8dab4be8
        </div>
      </div>
    </form>

    <ng-container [ngSwitch]="importType">

      <form #cityvizorForm="ngForm" *ngSwitchCase="'cityvizor'" (ngSubmit)="importCityvizor(cityvizorInputData,cityvizorInputEvents)" class="form-horizontal">

        <div class="form-group row">
          <label for="input-file" class="col-sm-2 col-form-label">Číselník akcí (CSV)</label>
          <div class="col-sm-10">
            <input type="file" accept=".csv" class="form-control-file" id="input-file" required #cityvizorInputEvents>
          </div>
        </div>

        <div class="form-group row">
          <label for="input-file" class="col-sm-2 col-form-label">Datový soubor (CSV)</label>
          <div class="col-sm-10">
            <input type="file" accept=".csv" class="form-control-file" id="input-file" required #cityvizorInputData>
          </div>
        </div>

        <div class="form-group row">
          <label for="input-file" class="col-sm-2 col-form-label"></label>
          <div class="col-sm-10">
            <button type="submit" class="btn btn-primary">Nahrát data</button>
          </div>
        </div>
      </form>

      <form *ngSwitchCase="'ginis'" (ngSubmit)="importGinis(ginisInputBudget, ginisInputAccounting, ginisInputEvents)" class="form-horizontal">

        <div class="form-group row">
          <label for="input-file" class="col-sm-2 col-form-label">Data rozpočtu (KXX)</label>
          <div class="col-sm-10">
            <input type="file" accept=".kxx" class="form-control-file" id="input-file" required #ginisInputBudget>
          </div>
        </div>

        <div class="form-group row">
          <label for="input-file" class="col-sm-2 col-form-label">Data účetnictví (KXX)</label>
          <div class="col-sm-10">
            <input type="file" accept=".kxx" class="form-control-file" id="input-file" required #ginisInputAccounting>
          </div>
        </div>

        <div class="form-group row">
          <label for="input-file" class="col-sm-2 col-form-label">Číselník akcí (CSV)</label>
          <div class="col-sm-10">
            <input type="file" accept=".csv" class="form-control-file" id="input-file" required #ginisInputEvents>
          </div>
        </div>

        <div class="form-group row">
          <label for="input-file" class="col-sm-2 control-label"></label>
          <div class="col-sm-10">
            <button type="submit" class="btn btn-primary">Nahrát data</button>
          </div>
        </div>
      </form>

      <form *ngSwitchCase="'vera'" (ngSubmit)="importVera(veraInputAccounting, veraInputBudget)" class="form-horizontal">

        <div class="form-group row">
          <label for="input-file" class="col-sm-2 col-form-label">Účetní deník (CSV)</label>
          <div class="col-sm-10">
            <input type="file" accept=".csv" class="form-control-file" id="input-file" required #veraInputAccounting>
          </div>
        </div>

        <div class="form-group row">
          <label for="input-file" class="col-sm-2 col-form-label">Rozpočet (KXX)</label>
          <div class="col-sm-10">
            <input type="file" accept=".kxx" class="form-control-file" id="input-file" required #veraInputBudget>
          </div>
        </div>

        <div class="form-group row">
          <label for="input-file" class="col-sm-2 control-label"></label>
          <div class="col-sm-10">
            <button type="submit" class="btn btn-primary">Nahrát data</button>
          </div>
        </div>
      </form>
    </ng-container>
  </section>

  <section *ngSwitchCase="'progress'">
    <h2>Průběh</h2>
    <p>Hotovo: {{progress || 0}} %</p>
    <div class="progress">
      <div class="progress-bar" role="progressbar" [style.width]="progress + '%'">
        <span class="sr-only">{{progress || 0}}% Complete</span>
      </div>
    </div>

  </section>

  <section *ngSwitchCase="'confirmation'">

    <h2>Kontrola</h2>

    <p>
      <button type="button" class="btn btn-danger" (click)="deleteData()">Smazat data</button>
      &nbsp;
      <button type="button" class="btn btn-primary" (click)="saveData()">Nahrát data do aplikace</button>
    </p>

    <ul class="nav nav-tabs">
      <li class="nav-item">
        <a class="nav-link" (click)="confirmationTab = 'warnings'" [class.active]="confirmationTab === 'warnings'">Varování<span class="badge badge-warning align-middle ml-1">{{warnings.length}}</span></a>
      </li>
      <li class="nav-item">
        <a class="nav-link" (click)="confirmationTab = 'data'" [class.active]="confirmationTab === 'data'">Všechna data</a>
      </li>
    </ul>

    <ng-container [ngSwitch]="confirmationTab">

      <ng-container *ngSwitchCase="'warnings'">

        <div class="alert alert-warning my-3" role="alert">
          <p>Výsledky níže zobrazují záznamy, které mohou indikovat nechtěné osobní údaje. Záznamy jsou zde zobrazeny, pokud platí alespoň jedno z následujících pravidel:</p>
          <ul>
            <li>Popis dokladu obsahuje křestní jméno z naší databáze jmen</li>
            <li>Popis dokladu obsahuje datum v minulosti (mohlo by být datum narození)</li>
            <li>Popis dokladu obsahuje rodné číslo (s lomítkem nebo bez)</li>
          </ul>
          <p>Z techického hlediska však nelze vyloučit výskyt osobních údajů u záznamů zde nezobrazených.</p>
        </div>

        <table class="table" *ngIf="warnings.length;else noWarnings">
          <thead>
            <tr>
              <th>Číslo dokladu</th>
              <th>IČO</th>
              <th>Protistrana</th>
              <th>Popis</th>
            </tr>
          </thead>
          <tbody>
            <tr *ngFor="let warning of warnings">
              <td>{{warning.payment.id}}</td>
              <td>{{warning.payment.counterpartyId}}</td>
              <td>{{warning.payment.counterpartyName}}</td>
              <td>
                <p [innerHTML]="getHighlightedWarnings(warning.payment.description,warning.messages)"></p>
              </td>
            </tr>
          </tbody>
        </table>
        <ng-template #noWarnings>
          <p>Žádná varování</p>
        </ng-template>
      </ng-container>
      <ng-container *ngSwitchCase="'data'">
        <h3>Rozpočtová skladba</h3>

        <a (click)="exportRecords('win1250')">Otevřít v MS Excel</a>

        <div class="records">
          <table class="table" *ngIf="data">
            <tr>
              <th>Paragraf</th>
              <th>Položka</th>
              <th>Akce (ORG)</th>
              <th>Jednotka (ORJ)</th>
              <th>Rozpočet</th>
              <th>Čerpání</th>
            </tr>
            <tr *ngFor="let record of data.records">
              <td>{{record.paragraph}}</td>
              <td>{{record.item}}</td>
              <td>{{record.event}}</td>
              <td>{{record.unit}}</td>
              <td class="text-right">{{record.budgetAmount | money:2:false}}&nbsp;</td>
              <td class="text-right">{{record.amount | money:2:false}}&nbsp;</td>
            </tr>
          </table>
        </div>

        <h3>Doklady</h3>

        <a (click)="exportPayments('win1250')">Otevřít v MS Excel</a>

        <div class="records">
          <table class="table" *ngIf="data">
            <tr>
              <th>Typ dokladu</th>
              <th>IČO</th>
              <th>Protistrana</th>
              <th>Popis</th>
              <th>Částka</th>
            </tr>
            <tr *ngFor="let payment of data.payments">
              <td [ngSwitch]="payment.type" class="text-nowrap">
                <ng-container *ngSwitchCase="'invoice_incoming'">Přijatá faktura</ng-container>
                <ng-container *ngSwitchCase="'invoice_outgoing'">Vydaná faktura</ng-container>
              </td>
              <td>{{payment.counterpartyId}}</td>
              <td>{{payment.counterpartyName}}</td>
              <td>{{payment.description}}</td>
              <td class="text-right text-nowrap">{{payment.amount | money:2:false}}&nbsp;Kč</td>
            </tr>
          </table>
        </div>

        <h3>Akce</h3>

        <a (click)="exportEvents('win1250')">Otevřít v MS Excel</a>

        <div class="records">
          <table class="table" *ngIf="data">
            <tr>
              <th>Číslo akce</th>
              <th>Název akce</th>
            </tr>
            <tr *ngFor="let event of data.events">
              <td>{{event.srcId}}</td>
              <td>{{event.name}}</td>
            </tr>
          </table>
        </div>
      </ng-container>
    </ng-container>
  </section>

  <section *ngSwitchCase="'status'">


    <h2>Data jsou nahrána!</h2>
    <p>Data jsou v načtena do aplikace CityVizor Demo na tomto počítači. Pokud data neuložíte volbou níže, zavřením nebo obnovením stránky budou vymazána.</p>

    <div class="my-5">
      <h3>Stažení dat ve formátu pro import do CityVizoru</h3>
      <p>Tato data si můžete stáhnout, prohlídnout v editoru CSV a následně nahrát do ostré verze aplikace CityVizor.</p>
      <p>
        <a class="btn btn-primary text-light mr-3" (click)="exportCityVizorData()">Datový soubor</a>
        <a class="btn btn-primary text-light" (click)="exportCityVizorEvents()">Číselník akcí</a>
      </p>
    </div>
    <div class="my-5">
      <h3>Uložit data na tomto počítači</h3>
      <p>Data budou uložena v paměti prohlížeče v tomto počítači. Když příště otevřete demo.cityvizor.cz, zobrazí se.</p>
      <button type="button" (click)="persistData()" class="btn btn-primary">Uložit na tomto počítači</button>
    </div>
    <div class="my-5">
      <h3>Smazat data z tohoto počítače</h3>
      <p>Načtená data budou smazána z paměti prohlížeče na tomto počítači.</p>
      <button type="button" (click)="deleteData()" class="btn btn-danger">Smazat data</button>
    </div>
  </section>
</ng-container><|MERGE_RESOLUTION|>--- conflicted
+++ resolved
@@ -14,16 +14,12 @@
           <input [(ngModel)]="importType" [ngModelOptions]="{standalone:true}" type="radio" value="ginis" id="importTypeRadio_ginis">
           &nbsp;
           <label for="importTypeRadio_ginis" class="control-label">Gordic 56G (BETA)</label>
-<<<<<<< HEAD
           <p>Jedná se o základní exportní formát systému Ginis od společnosti Gordic. Import z tohoto formátu je zatím ve zkušební verzi. <a href="https://drive.google.com/file/d/1nuDG8rPvo9jonUvDCdc1GG7LCELveV9l/view">Návod na získání těchto souborů</a>.</p>
           <br>
           <input [(ngModel)]="importType" [ngModelOptions]="{standalone:true}" type="radio" value="vera" id="importTypeRadio_vera">
           &nbsp;
           <label for="importTypeRadio_vera" class="control-label">Vera (BETA)</label>
           <p>Jedná se o sadu exportů ze systému Vera. Import z tohoto formátu je zatím ve zkušební verzi.</p>
-=======
-          <p>Jedná se o základní exportní formát systému Ginis od společnosti Gordic. Import z tohoto formátu je zatím ve zkušební verzi. <a href="https://cityvizor.github.io/cityvizor/assets/pdf/navod_ginis.pdf">Návod na získání těchto souborů</a>.</p>
->>>>>>> 8dab4be8
         </div>
       </div>
     </form>
