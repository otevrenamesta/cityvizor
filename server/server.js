--- conflicted
+++ resolved
@@ -34,14 +34,10 @@
 
 /* SET UP SERVER */
 // get SSL certificates
-<<<<<<< HEAD
-
-=======
 const options = {
 	cert: fs.readFileSync('./server/cert/fullchain.pem'),
 	key: fs.readFileSync('./server/cert/privkey.pem')
-}; 	
->>>>>>> 105d325e
+}; 
 
 // start https server
 https.createServer(config.ssl, app).listen(443, function () {
