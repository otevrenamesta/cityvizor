var http = require('http');
var https = require('https');
var fs = require('fs');
var express = require('express');

var config = require("./config/config.js");

/* SET UP ROUTING */
var app = express();
console.log("Express running in " + app.get('env') + " environment");

if(config.server.compression){
	var compression = require('compression');
	app.use(compression());
}

// parse body
var bodyParser = require("body-parser");
app.use(bodyParser.json()); // support json encoded bodies
app.use(bodyParser.urlencoded({ extended: true })); // support urlencoded bodies

var mongoose = require('mongoose');
<<<<<<< HEAD
mongoose.connect('mongodb://localhost/' + config.database.db);
=======
>>>>>>> a19e9d5c
mongoose.plugin(require('mongoose-write-stream'));
mongoose.plugin(require('mongoose-paginate'));
mongoose.Promise = global.Promise;
mongoose.connect('mongodb://localhost/' + config.database.db, { useMongoClient: true })
	.then(() => console.log("Connected to database " + config.database.db))
	.catch(err => {
		throw new Error("Error when connectiong to DB " + config.database.db + ": " + err.message); // if not connected the app will not throw any errors when accessing DB models, better to fail hard and fix
	});




// configure express-jwt
var jwt = require('express-jwt');
app.use(jwt(config.jwt));

// configure DynACL
var acl = require("express-dynacl");
var aclOptions = {
	roles: {
		"guest": require("./acl/guest"),
		"user": require("./acl/user"),
		"profile-manager": require("./acl/profile-manager"),
		"profile-admin": require("./acl/profile-admin"),
		"admin": require("./acl/admin")
	},
	defaultRoles: ["guest"],
	userRoles: ["user"],
	logConsole: true
}
acl.config(aclOptions);

/* Mongo Express Database viewer */
if(config.mongoExpress.enable){
	var mongo_express = require('mongo-express/lib/middleware');
	var mongo_express_config = require('./config/mongo-express-config.js');
	app.use('/db', mongo_express(mongo_express_config))
	console.log("Mongo Express accessible at /db");
}

/* SET UP ROUTES */
// api routes
app.use("/api",require("./routers/api"));

// serve static files
app.use(require("./routers/static"));

// error handling
app.use(require("./middleware/error-handler"));


/* SET UP SERVER */
let host = config.server.host || "127.0.0.1";
let port = config.server.port || 80;

if(config.ssl.enable){

	// start https server
	https.createServer(config.ssl, app).listen(443, host, function () {
		console.log('CityVizor Server listening on ' + host + ':443!')
	});

	let redirectPort = config.ssl.redirectPort || port || 80;

	// Redirect to https
	if(config.ssl.redirect && redirectPort){		
		http.createServer(function (req, res) {
			res.writeHead(301, { "Location": "https://" + req.headers.host + req.url });
			res.end();
		}).listen(redirectPort, host, function () {
			console.log('CityVizor Server redirecting from ' + host + ':' + port + ' to ' + host + ':443!')
		});
	}

}

else {

	http.createServer(app).listen(port, host, function () {
		console.log('CityVizor Server listening on ' + host + ':' + port + '!');
	});

}<|MERGE_RESOLUTION|>--- conflicted
+++ resolved
@@ -20,14 +20,10 @@
 app.use(bodyParser.urlencoded({ extended: true })); // support urlencoded bodies
 
 var mongoose = require('mongoose');
-<<<<<<< HEAD
-mongoose.connect('mongodb://localhost/' + config.database.db);
-=======
->>>>>>> a19e9d5c
 mongoose.plugin(require('mongoose-write-stream'));
 mongoose.plugin(require('mongoose-paginate'));
 mongoose.Promise = global.Promise;
-mongoose.connect('mongodb://localhost/' + config.database.db, { useMongoClient: true })
+mongoose.connect('mongodb://localhost/' + config.database.db)
 	.then(() => console.log("Connected to database " + config.database.db))
 	.catch(err => {
 		throw new Error("Error when connectiong to DB " + config.database.db + ": " + err.message); // if not connected the app will not throw any errors when accessing DB models, better to fail hard and fix
