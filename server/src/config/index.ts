import path from "path";

import environment from "../../environment";

import { aclRoles } from "./roles";
import { serverConfig } from "./server";

export default {

  apiRoot: environment.apiRoot,

  acl: {
    roles: aclRoles,
  },

  cors: {
    enabled: environment.cors,
    origin: environment.corsOrigin,
    methods: ["GET", "HEAD", "POST", "PUT", "PATCH", "DELETE"],
    credentials: true,
    exposedHeaders: ["Location"],
    allowedHeaders: ["Authorization", "Content-Type"]
  },

  cron: {
    cronTime: "00 00 07 * * *",
    runOnInit: false,
    jobDelay: 5
  },

  server: serverConfig,

  static: {
    dir: environment.staticFiles,
    index: path.join(environment.staticFiles, "index.html")
  },

  storage: {
    tmp: path.resolve(environment.tmpDir),
<<<<<<< HEAD
    avatars: path.resolve(environment.storageDir,"avatars"),
    imports: path.resolve(environment.storageDir,"imports")
=======
    avatars: path.resolve(environment.storageDir, "avatars"),
    imports: path.resolve(environment.storageDir, "imports")
>>>>>>> cb2451b1
  },

  jwt: {
    secret: environment.keys.jwt.secret,
    expiration: "1d",
    credentialsRequired: false,
    getToken: (req) => {
      if (req.headers.authorization && req.headers.authorization.split(' ')[0] === 'Bearer') {
        return req.headers.authorization.split(' ')[1];
      } else if (req.cookies && req.cookies["access_token"]) {
        return req.cookies.access_token;
      }
      return null;
    },
    cookieName: "access_token",
    cookieMaxAge: 1000 * 60 * 60 * 24
  },

  eDesky: {
    url: "https://edesky.cz/api/v1/documents",
    api_key: environment.keys.edesky.api_key
  }

}<|MERGE_RESOLUTION|>--- conflicted
+++ resolved
@@ -1,70 +1,65 @@
-import path from "path";
-
-import environment from "../../environment";
-
-import { aclRoles } from "./roles";
-import { serverConfig } from "./server";
-
-export default {
-
-  apiRoot: environment.apiRoot,
-
-  acl: {
-    roles: aclRoles,
-  },
-
-  cors: {
-    enabled: environment.cors,
-    origin: environment.corsOrigin,
-    methods: ["GET", "HEAD", "POST", "PUT", "PATCH", "DELETE"],
-    credentials: true,
-    exposedHeaders: ["Location"],
-    allowedHeaders: ["Authorization", "Content-Type"]
-  },
-
-  cron: {
-    cronTime: "00 00 07 * * *",
-    runOnInit: false,
-    jobDelay: 5
-  },
-
-  server: serverConfig,
-
-  static: {
-    dir: environment.staticFiles,
-    index: path.join(environment.staticFiles, "index.html")
-  },
-
-  storage: {
-    tmp: path.resolve(environment.tmpDir),
-<<<<<<< HEAD
-    avatars: path.resolve(environment.storageDir,"avatars"),
-    imports: path.resolve(environment.storageDir,"imports")
-=======
-    avatars: path.resolve(environment.storageDir, "avatars"),
-    imports: path.resolve(environment.storageDir, "imports")
->>>>>>> cb2451b1
-  },
-
-  jwt: {
-    secret: environment.keys.jwt.secret,
-    expiration: "1d",
-    credentialsRequired: false,
-    getToken: (req) => {
-      if (req.headers.authorization && req.headers.authorization.split(' ')[0] === 'Bearer') {
-        return req.headers.authorization.split(' ')[1];
-      } else if (req.cookies && req.cookies["access_token"]) {
-        return req.cookies.access_token;
-      }
-      return null;
-    },
-    cookieName: "access_token",
-    cookieMaxAge: 1000 * 60 * 60 * 24
-  },
-
-  eDesky: {
-    url: "https://edesky.cz/api/v1/documents",
-    api_key: environment.keys.edesky.api_key
-  }
-
+import path from "path";
+
+import environment from "../../environment";
+
+import { aclRoles } from "./roles";
+import { serverConfig } from "./server";
+
+export default {
+
+  apiRoot: environment.apiRoot,
+
+  acl: {
+    roles: aclRoles,
+  },
+
+  cors: {
+    enabled: environment.cors,
+    origin: environment.corsOrigin,
+    methods: ["GET", "HEAD", "POST", "PUT", "PATCH", "DELETE"],
+    credentials: true,
+    exposedHeaders: ["Location"],
+    allowedHeaders: ["Authorization", "Content-Type"]
+  },
+
+  cron: {
+    cronTime: "00 00 07 * * *",
+    runOnInit: false,
+    jobDelay: 5
+  },
+
+  server: serverConfig,
+
+  static: {
+    dir: environment.staticFiles,
+    index: path.join(environment.staticFiles, "index.html")
+  },
+
+  storage: {
+    tmp: path.resolve(environment.tmpDir),
+    avatars: path.resolve(environment.storageDir, "avatars"),
+    imports: path.resolve(environment.storageDir, "imports")
+  },
+
+  jwt: {
+    secret: environment.keys.jwt.secret,
+    expiration: "1d",
+    credentialsRequired: false,
+    getToken: (req) => {
+      if (req.headers.authorization && req.headers.authorization.split(' ')[0] === 'Bearer') {
+        return req.headers.authorization.split(' ')[1];
+      } else if (req.cookies && req.cookies["access_token"]) {
+        return req.cookies.access_token;
+      }
+      return null;
+    },
+    cookieName: "access_token",
+    cookieMaxAge: 1000 * 60 * 60 * 24
+  },
+
+  eDesky: {
+    url: "https://edesky.cz/api/v1/documents",
+    api_key: environment.keys.edesky.api_key
+  }
+
 }