--- conflicted
+++ resolved
@@ -12,11 +12,7 @@
   databaseUri: "mongodb://localhost/cityvizor",
 
   cors: true,
-<<<<<<< HEAD
-  corsOrigin: "http://localhost:3000",
-=======
   corsOrigin: "http://localhost:4200",
->>>>>>> 012bce99
 
   keys: {
     edesky: { api_key: null },
